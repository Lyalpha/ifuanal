--- conflicted
+++ resolved
@@ -21,10 +21,7 @@
 import warnings
 
 from astropy.constants import c
-<<<<<<< HEAD
-=======
-from astropy.convolution import Gaussian1DKernel, Gaussian2DKernel, convolve
->>>>>>> 12f8916a
+from astropy.convolution import convolve, Gaussian2DKernel
 from astropy.coordinates import SkyCoord
 from astropy.io import fits
 from astropy.modeling import models, fitting
@@ -470,13 +467,8 @@
         Apply the HII explorer [SFS]_ binning algorithm to the datacube.
 
         This method will bin spaxels by attempting to determine distinct
-<<<<<<< HEAD
         emission line regions. An emission line map (usually
         H\ :math:`\\alpha`) is created by :func:`~ifuanal.get_line_map` through
-=======
-        emission line regions. An emission line map (usually H\
-        :math:`\\alpha`) is created by :func:`~ifuanal.get_line_map` through
->>>>>>> 12f8916a
         subtraction of a continuum from a narrow band filter centred on the
         emission line. Peaks above ``min_peak_flux`` in the emission line map
         are seeds for bins which are expanded so long as neighbouring spaxels
@@ -558,7 +550,8 @@
         # as we will grow/merge them later with the HII explorer algorithm
         if smooth > 0:
             gauss = Gaussian2DKernel(stddev=smooth)
-            smooth_line_map = convolve(line_map, gauss, boundary="extend")
+            smooth_line_map = convolve(line_map, gauss,
+                                       boundary="extend")
         else:
             smooth_line_map = line_map
         line_map_max = ndimage.maximum_filter(smooth_line_map, size=3,
@@ -672,13 +665,13 @@
         print()
         print("found {} bins".format(len(bin_nums)))
 
-
     def nearest_bin(self, min_peak_flux, max_radius, min_flux, min_npix=8,
                     line_lamb=6562.8, weighted=True, weight_pow=1/3., niter=1,
                     max_filter_size=5, border=3, smooth=0.5, plot=True,
                     clobber=False, **kwargs):
         """
-        Create bins based on pixels proximity to peaks, largely derived from [LRN]_.
+        Create bins based on pixels proximity to peaks, largely derived from
+        [LRN]_.
 
         An emission line map (usually H\ :math:`\\alpha`) is created by
         :func:`~ifuanal.get_line_map` through subtraction of a continuum from a
@@ -714,7 +707,8 @@
         min_npix : float, optional
             The minimum number of pixels required for a bin.
         line_lamb : float, optional
-            The wavelength of the emission line to use (defaults to H$\\alpha$).
+            The wavelength of emission line to use (defaults to
+            H\ :math:`\\alpha`).
         weighted : bool, optional
             Whether to weight the distance determination based on the fluxes
             around each peak.
@@ -777,7 +771,8 @@
         # Gaussian smooth if needed
         if smooth > 0:
             gauss = Gaussian2DKernel(stddev=smooth)
-            smooth_line_map = convolve(line_map, gauss, boundary="extend")
+            smooth_line_map = convolve(line_map, gauss,
+                                       boundary="extend")
         else:
             smooth_line_map = line_map
         # Find peaks in the line_map
@@ -793,11 +788,12 @@
         peaks[:, :border] = 0
         peaks[:, -border:] = 0
         # Remove peaks within n_iter of a pixel < min_flux
+        struct = ndimage.generate_binary_structure(2, 1)
         toofaint = ndimage.binary_dilation(line_map < min_flux,
-                            structure=ndimage.generate_binary_structure(2,1),
+                                           structure=struct,
                                            iterations=niter)
         peaks[toofaint] = False
-        sort_idx = line_map[peaks].argsort()[::-1] # sort descending in flux
+        sort_idx = line_map[peaks].argsort()[::-1]  # sort descending in flux
         peak_xy = np.argwhere(peaks)[sort_idx]
         n_peaks = len(peak_xy)
         if n_peaks == 0:
@@ -806,11 +802,11 @@
 
         print("calculating pixel distances")
         # Distances between pixels and all peaks
-        yl,xl = line_map.shape
+        yl, xl = line_map.shape
         x = np.arange(xl)
         y = np.arange(yl)
-        yy,xx = np.meshgrid(x,y)
-        px_cen = np.column_stack((xx.ravel(),yy.ravel()))
+        yy, xx = np.meshgrid(x, y)
+        px_cen = np.column_stack((xx.ravel(), yy.ravel()))
         cdres = cdist(px_cen, peak_xy)
         # Get nearest peaks for each pixel
         nearest = np.argmin(cdres, axis=1)
@@ -826,12 +822,13 @@
         # Remove pixels not connected to any peak
         labeled_nearmap, nlabels = ndimage.label(near_map)
         good_labels = np.unique(labeled_nearmap[peaks])
-        goodlabeled_nearmap = np.in1d(labeled_nearmap,
-                                    good_labels).reshape(labeled_nearmap.shape)
+        goodlabeled_nearmap = (np.in1d(labeled_nearmap, good_labels)
+                               .reshape(labeled_nearmap.shape))
         near_map[~goodlabeled_nearmap] = 0
         # Perform grey closing to remove pixel 'holes' in the bins
-        near_map = ndimage.morphology.grey_closing(near_map, size=(3,3))
-        near_map[np.isnan(line_map) | toofar] = 0 # mask nans, abide by distance
+        near_map = ndimage.morphology.grey_closing(near_map, size=(3, 3))
+        # Mask nans and still abide by distance
+        near_map[np.isnan(line_map) | toofar] = 0
 
         # Weight distances to reform bins if needed
         if weighted:
@@ -839,13 +836,13 @@
             # Calculate fluxes from un-weighted bins
             fluxes = ndimage.sum(line_map, near_map, range(1, n_peaks+1))
             # Recalculate distances, weighting by flux**weight_pow
-            cdresw = cdres / fluxes[np.newaxis,:]**weight_pow
+            cdresw = cdres / fluxes[np.newaxis, :]**weight_pow
             # Add upper limit as max_radius to stop regions 'bleeding'
             dist_mask = cdres > max_radius
             cdresw[dist_mask] = np.inf
             nearestw = np.argmin(cdresw, axis=1)
             near_mapw = nearestw.reshape(line_map.shape).astype(float) + 1
-            near_mapw[near_map == 0] = 0 # apply all bin rejection as above
+            near_mapw[near_map == 0] = 0  # apply all bin rejection as above
             near_map = near_mapw
         # Remove pixels not connected to *their* peak
         for i in range(1, len(peak_xy)+1):
@@ -861,12 +858,12 @@
 
         # Fill bin_nums dict for storage in results dict
         bin_nums = {}
-        for bn,xy in enumerate(peak_xy):
-            x,y = map(int, xy)
+        for bn, xy in enumerate(peak_xy):
+            x, y = map(int, xy)
             print("processing bin {}/{}".format(bn+1, n_peaks), end="\r")
             sys.stdout.flush()
             xy_spax = np.where(near_map == bn)[::-1]
-            xy_mean = (x,y)[::-1]
+            xy_mean = (x, y)[::-1]
             nx, ny = self.nucleus - 0.5
             distances = ((xy_spax[0] - nx)**2
                          + (xy_spax[1] - ny)**2)**0.5
@@ -881,9 +878,9 @@
                             "emission": {"bad": 0}}
         if plot:
             plt.close()
-            binfig, ax = plt.subplots(1,4, sharex=True, sharey=True,
-                                      figsize=(16,4),
-                                      subplot_kw={"adjustable":"box-forced"})
+            binfig, ax = plt.subplots(1, 4, sharex=True, sharey=True,
+                                      figsize=(16, 4),
+                                      subplot_kw={"adjustable": "box-forced"})
             with warnings.catch_warnings():
                 warnings.simplefilter("ignore", UserWarning)
                 ax[0].imshow(filt_map, origin="lower",
@@ -901,7 +898,7 @@
                 ax[3].imshow(near_map, origin="lower", interpolation="none",
                              cmap="viridis_r", norm=colors.PowerNorm(0.25))
                 ax[3].autoscale(False)
-            ax[2].scatter(peak_xy[:,1], peak_xy[:,0], s=9, marker="x",
+            ax[2].scatter(peak_xy[:, 1], peak_xy[:, 0], s=9, marker="x",
                           c="w", alpha=0.5, lw=0.3)
             ax[3].set_title("Bins")
             binfig.suptitle("Filter centre at {}\\AA".format(line_lamb))
